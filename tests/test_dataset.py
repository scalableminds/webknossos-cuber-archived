--- conflicted
+++ resolved
@@ -11,6 +11,7 @@
 from wkcuber.api.Layer import Layer
 from wkcuber.api.Properties.DatasetProperties import TiffProperties, WKProperties
 from wkcuber.api.TiffData.TiffMag import TiffReader
+from wkcuber.api.bounding_box import BoundingBox
 from wkcuber.mag import Mag
 from wkcuber.utils import get_executor_for_args
 
@@ -20,19 +21,87 @@
         rmtree(relative_path)
 
 
-<<<<<<< HEAD
 def chunk_job(args):
     view, additional_args = args
 
+    # increment the color value of each voxel
     data = view.read(view.size)
     if data.shape[0] == 1:
-        data = data[0]
-
-    # increment the color value of each voxel
+        data = data[0, :, :, :]
     data += 50
     view.write(data)
 
-=======
+
+def advanced_chunk_job(args):
+    view, additional_args = args
+
+    # write different data for each chunk (depending on the global_offset of the chunk)
+    data = view.read(view.size)
+    data = np.ones(data.shape, dtype=np.uint8) * np.uint8(sum(view.global_offset))
+    view.write(data)
+
+
+def for_each_chunking_with_wrong_chunk_size(view):
+    with get_executor_for_args(None) as executor:
+        try:
+            view.for_each_chunk(
+                chunk_job,
+                job_args_per_chunk="test",
+                chunk_size=(0, 64, 64),
+                executor=executor,
+            )
+            raise Exception(
+                "The test 'test_chunking_wk_wrong_chunk_size' did not throw an exception even though it should. "
+                "The chunk_size should not contain zeros"
+            )
+        except AssertionError:
+            pass
+
+        try:
+            view.for_each_chunk(
+                chunk_job,
+                job_args_per_chunk="test",
+                chunk_size=(16, 64, 64),
+                executor=executor,
+            )
+            raise Exception(
+                "The test 'test_chunking_wk_wrong_chunk_size' did not throw an exception even though it should. "
+                "The chunk_size must be a multiple of the file size. "
+            )
+        except AssertionError:
+            pass
+
+
+def for_each_chunking_advanced(ds, view):
+    chunk_size = (64, 64, 64)
+    with get_executor_for_args(None) as executor:
+        view.for_each_chunk(
+            advanced_chunk_job,
+            job_args_per_chunk="test",
+            chunk_size=chunk_size,
+            executor=executor,
+        )
+
+    for offset, size in [
+        ((10, 10, 10), (54, 54, 54)),
+        ((10, 64, 10), (54, 64, 54)),
+        ((10, 128, 10), (54, 32, 54)),
+        ((64, 10, 10), (64, 54, 54)),
+        ((64, 64, 10), (64, 64, 54)),
+        ((64, 128, 10), (64, 32, 54)),
+        ((128, 10, 10), (32, 54, 54)),
+        ((128, 64, 10), (32, 64, 54)),
+        ((128, 128, 10), (32, 32, 54)),
+    ]:
+        chunk = ds.get_view("color", "1", size=size, global_offset=offset)
+        chunk_data = chunk.read(chunk.size)
+        assert np.array_equal(
+            np.ones(chunk_data.shape, dtype=np.uint8)
+            * np.uint8(sum(chunk.global_offset)),
+            chunk_data,
+        )
+
+
 def get_multichanneled_data(dtype):
     data = np.zeros((3, 250, 200, 10), dtype=dtype)
     for h in range(10):
@@ -42,7 +111,6 @@
                 data[1, i, j, h] = j * 256
                 data[2, i, j, h] = 100 * 256
     return data
->>>>>>> e241c481
 
 
 def test_create_wk_dataset_with_layer_and_mag():
@@ -305,7 +373,7 @@
 
 
 def test_tiff_write_multi_channel_uint8():
-    dataset_path = "../testoutput/tiff_multichannel/"
+    dataset_path = "./testoutput/tiff_multichannel/"
     delete_dir(dataset_path)
 
     ds_tiff = TiffDataset.create(dataset_path, scale=(1, 1, 1))
@@ -707,7 +775,6 @@
             assert input_data == output_data
 
 
-<<<<<<< HEAD
 def test_chunking_wk():
     delete_dir("./testoutput/chunking_dataset_wk/")
     copytree("./testdata/simple_wk_dataset/", "./testoutput/chunking_dataset_wk/")
@@ -719,9 +786,39 @@
     original_data = view.read(view.size)
 
     with get_executor_for_args(None) as executor:
-        view.for_each_chunk(chunk_job, job_args_per_chunk="test", chunk_size=(64, 64, 64), chunk_alignment=None, executor=executor)
-
-    assert np.array_equal(original_data + 1, view.read(view.size))
+        view.for_each_chunk(
+            chunk_job,
+            job_args_per_chunk="test",
+            chunk_size=(64, 64, 64),
+            executor=executor,
+        )
+
+    assert np.array_equal(original_data + 50, view.read(view.size))
+
+
+def test_chunking_wk_advanced():
+    delete_dir("./testoutput/chunking_dataset_wk_advanced/")
+    copytree(
+        "./testdata/simple_wk_dataset/", "./testoutput/chunking_dataset_wk_advanced/"
+    )
+
+    ds = WKDataset("./testoutput/chunking_dataset_wk_advanced/")
+    view = ds.get_view("color", "1", size=(150, 150, 54), global_offset=(10, 10, 10))
+    for_each_chunking_advanced(ds, view)
+
+
+def test_chunking_wk_wrong_chunk_size():
+    delete_dir("./testoutput/chunking_dataset_wk_with_wrong_chunk_size/")
+    copytree(
+        "./testdata/simple_wk_dataset/",
+        "./testoutput/chunking_dataset_wk_with_wrong_chunk_size/",
+    )
+
+    view = WKDataset(
+        "./testoutput/chunking_dataset_wk_with_wrong_chunk_size/"
+    ).get_view("color", "1", size=(256, 256, 256))
+
+    for_each_chunking_with_wrong_chunk_size(view)
 
 
 def test_chunking_tiff():
@@ -729,19 +826,65 @@
     copytree("./testdata/simple_tiff_dataset/", "./testoutput/chunking_dataset_tiff/")
 
     view = TiffDataset("./testoutput/chunking_dataset_tiff/").get_view(
-        "color", "1", size=(265, 265, 1)
+        "color", "1", size=(265, 265, 10)
     )
 
     original_data = view.read(view.size)
 
-    # TODO: this test fails because the chunk_size is smaller than a file -> we open the file multiple times in parallel
-    # TODO: -> assert that the alignment does not allow that a file is edited concurently
     with get_executor_for_args(None) as executor:
-        view.for_each_chunk(chunk_job, job_args_per_chunk="test", chunk_size=(150, 150, 1), chunk_alignment=None, executor=executor)
+        view.for_each_chunk(
+            chunk_job,
+            job_args_per_chunk="test",
+            chunk_size=(265, 265, 1),
+            executor=executor,
+        )
 
     new_data = view.read(view.size)
     assert np.array_equal(original_data + 50, new_data)
-=======
+
+
+def test_chunking_tiff_wrong_chunk_size():
+    delete_dir("./testoutput/chunking_dataset_tiff_with_wrong_chunk_size/")
+    copytree(
+        "./testdata/simple_tiff_dataset/",
+        "./testoutput/chunking_dataset_tiff_with_wrong_chunk_size/",
+    )
+
+    view = TiffDataset(
+        "./testoutput/chunking_dataset_tiff_with_wrong_chunk_size/"
+    ).get_view("color", "1", size=(256, 256, 256))
+
+    for_each_chunking_with_wrong_chunk_size(view)
+
+
+def test_chunking_tiled_tiff_wrong_chunk_size():
+    delete_dir("./testoutput/chunking_dataset_tiled_tiff_with_wrong_chunk_size/")
+
+    ds = TiledTiffDataset.create(
+        "./testoutput/chunking_dataset_tiled_tiff_with_wrong_chunk_size/",
+        scale=(1, 1, 1),
+        tile_size=(32, 32),
+        pattern="{xxxx}/{yyyy}/{zzzz}.tif",
+    )
+    ds.add_layer("color", Layer.COLOR_TYPE).add_mag("1")
+    view = ds.get_view("color", "1", size=(256, 256, 256))
+
+    for_each_chunking_with_wrong_chunk_size(view)
+
+
+def test_chunking_tiled_tiff_advanced():
+    delete_dir("./testoutput/chunking_dataset_tiled_tiff_advanced/")
+    copytree(
+        "./testdata/simple_wk_dataset/",
+        "./testoutput/chunking_dataset_tiled_tiff_advanced/",
+    )
+
+    ds = WKDataset("./testoutput/chunking_dataset_tiled_tiff_advanced/")
+    view = ds.get_view("color", "1", size=(150, 150, 54), global_offset=(10, 10, 10))
+
+    for_each_chunking_advanced(ds, view)
+
+
 def test_tiled_tiff_inverse_pattern():
     delete_dir("./testoutput/tiled_tiff_dataset_inverse")
     tiled_tiff_ds = TiledTiffDataset.create(
@@ -751,7 +894,7 @@
         pattern="{zzz}/{xxx}/{yyy}.tif",
     )
 
-    mag = tiled_tiff_ds.add_layer("color", "color").add_mag("1")
+    mag = tiled_tiff_ds.add_layer("color", Layer.COLOR_TYPE).add_mag("1")
 
     data = np.zeros((250, 200, 10), dtype=np.uint8)
     for h in range(10):
@@ -797,5 +940,4 @@
     write_data = (np.random.rand(32, 64, 16) * 255).astype(np.uint8)
     wk_view.write(write_data)
 
-    assert not wk_view._is_opened
->>>>>>> e241c481
+    assert not wk_view._is_opened