import itertools
import re
from typing import Optional, List, Tuple, Set

from skimage import io
import numpy as np
import os
from glob import iglob
from itertools import zip_longest

from wkcuber.utils import logger


def replace_coordinate(pattern: str, coord_id: str, coord: int) -> str:
    occurrences = re.findall("{" + coord_id + "+}", pattern)
    for occurrence in occurrences:
        number_of_digits = len(occurrence) - 2
        if number_of_digits > 1:
            format_str = "0" + str(number_of_digits) + "d"
        else:
            format_str = "d"
        pattern = pattern.replace(occurrence, format(coord, format_str), 1)
    return pattern


def detect_tile_ranges(
    tiled_dataset_path_parent: Optional[str], tiled_dataset_path_pattern: Optional[str]
) -> Tuple[range, range, range]:
    if tiled_dataset_path_pattern is not None:
        if tiled_dataset_path_parent is not None:
            full_pattern = os.path.join(
                tiled_dataset_path_parent, tiled_dataset_path_pattern
            )
        else:
            full_pattern = tiled_dataset_path_pattern
        pattern_split = os.path.normpath(full_pattern).split(os.path.sep)
        prefix = ""
        if full_pattern.startswith(os.path.sep):
            prefix = "/"

        detected_z_range, detected_x_range, detected_y_range = detect_tile_ranges_from_pattern_recursively(
            pattern_split, prefix, set(), set(), set()
        )

        logger.info(
            f"Auto-detected tile ranges from tif directory structure: z {detected_z_range} x {detected_x_range} y {detected_y_range}"
        )
        return (detected_z_range, detected_x_range, detected_y_range)

    raise Exception("Couldn't auto-detect tile ranges from wkw or tile path pattern")


def detect_tile_ranges_from_pattern_recursively(
    pattern_elements: List[str],
    prefix: str,
    z_values: Set[int],
    x_values: Set[int],
    y_values: Set[int],
) -> Tuple[Optional[range], Optional[range], Optional[range]]:
    current_pattern_element, prefix, remaining_pattern_elements = advance_to_next_relevant_pattern_element(
        pattern_elements, prefix
    )
    items = os.listdir(prefix)
    for ls_item in items:
        _, file_extension = os.path.splitext(pattern_elements[-1])
        if (
            os.path.isdir(os.path.join(prefix, ls_item))
            or os.path.splitext(ls_item)[1].lower()[0:4] == file_extension
        ):
            z_values.update(
                detect_value(current_pattern_element, ls_item, "z", ["x", "y"])
            )
            x_values.update(
                detect_value(current_pattern_element, ls_item, "x", ["y", "z"])
            )
            y_values.update(
                detect_value(current_pattern_element, ls_item, "y", ["z", "x"])
            )

    prefix = os.path.join(prefix, current_pattern_element)

    if z_values:
        prefix = replace_coordinate(prefix, "z", min(z_values))
    if x_values:
        prefix = replace_coordinate(prefix, "x", min(x_values))
    if y_values:
        prefix = replace_coordinate(prefix, "y", min(y_values))

    if (
        os.path.exists(prefix)
        and os.path.isdir(prefix)
        and (z_values or x_values or y_values)
    ):
        return detect_tile_ranges_from_pattern_recursively(
            remaining_pattern_elements, prefix, z_values, x_values, y_values
        )
    else:
        return (
            values_to_range(z_values),
            values_to_range(x_values),
            values_to_range(y_values),
        )


def advance_to_next_relevant_pattern_element(
    pattern_elements: List[str], prefix: str
) -> Tuple[str, str, List[str]]:
    current_pattern_element = ""
    i = 0
    for i, pattern_element in enumerate(pattern_elements):
        if "{" in pattern_element or "}" in pattern_element:
            current_pattern_element = pattern_element
            break
        prefix = os.path.join(prefix, pattern_element)
    remaining_pattern_elements = pattern_elements[i + 1 :]
    return current_pattern_element, prefix, remaining_pattern_elements


def values_to_range(values: Set[int]):
    if len(values) > 0:
        return range(min(values), max(values) + 1)
    return range(0, 0)


def detect_value(
    pattern_element: str,
    ls_item: str,
    dim: str,
    ignore_dims: Optional[List[str]] = None,
) -> List[int]:
    if ignore_dims is not None:
        for ignore_dim in ignore_dims:
            pattern_element = pattern_element.replace("{" + ignore_dim, ignore_dim)
            pattern_element = pattern_element.replace(ignore_dim + "}", ignore_dim)

    if "{" + dim in pattern_element and dim + "}" in pattern_element:
        open_position = pattern_element.find("{" + dim)
        close_position = pattern_element.find(dim + "}")
        try:
            substring = ls_item[open_position:close_position]
            return [int(substring)]
        except ValueError:
            raise ValueError(
                f"Failed to autodetect tile ranges, there were files not matching the pattern: {ls_item} does not match {pattern_element}"
            )
    return []


def to_file_name(pattern, x, y, z) -> str:
    file_name = pattern
    if x is not None:
        file_name = replace_coordinate(file_name, "x", x)
    if y is not None:
        file_name = replace_coordinate(file_name, "y", y)
    if z is not None:
        file_name = replace_coordinate(file_name, "z", z)
    return file_name


class TiffMag:
    def __init__(self, root, header):

        self.root = root
        self.tiffs = dict()
        self.header = header

        z_range, x_range, y_range = detect_tile_ranges(self.root, self.header.pattern)
        z_range = [None] if z_range == range(0, 0) else z_range
        y_range = [None] if y_range == range(0, 0) else y_range
        x_range = [None] if x_range == range(0, 0) else x_range
        available_tiffs = list(itertools.product(x_range, y_range, z_range))

        for xyz in available_tiffs:
            if xyz != (None, None, None):
                self.tiffs[xyz] = TiffReader.open(
                    self.get_file_name_for_layer(xyz)
                )  # open is lazy

    def read(self, off, shape) -> np.array:
        # modify the shape to also include the num_channels
        shape = tuple(shape) + tuple([self.header.num_channels])

        data = np.zeros(shape=shape, dtype=self.header.dtype)
        for (
            xyz,
            _,
            offset_in_output_data,
            offset_in_input_data,
        ) in self.calculate_relevant_slices(off, shape):
            x, y, z = xyz
            z_index_in_data = z - off[2]

            if xyz in self.tiffs:
                # load data and discard the padded data
                loaded_data = np.array(self.tiffs[xyz].read(), self.header.dtype)[
                    offset_in_output_data[0] : offset_in_output_data[0] + shape[0],
                    offset_in_output_data[1] : offset_in_output_data[1] + shape[1],
                ]

                index_slice = [
                    slice(
                        offset_in_input_data[0],
                        offset_in_input_data[0] + loaded_data.shape[0],
                    ),
                    slice(
                        offset_in_input_data[1],
                        offset_in_input_data[1] + loaded_data.shape[1],
                    ),
                    z_index_in_data,
                ]
                if self.has_only_one_channel():
                    index_slice.append(0)

                # store the loaded data at the right position in 'data'
                data[tuple(index_slice)] = loaded_data

        # reformat array to have the channels as the first index (similar to wkw)
        data = np.moveaxis(data, -1, 0)
        return data

    def write(self, off, data):
        if not len(data.shape) == 3:
            # reformat array to have the channels as the first index (similar to wkw)
            # this is only necessary if the data has a dedicated dimensions for the num_channels
            data = np.moveaxis(data, 0, -1)

        self.assert_correct_data_format(data)

        for (
            xyz,
            shape,
            offset_in_output_data,
            offset_in_input_data,
        ) in self.calculate_relevant_slices(off, data.shape):
            # initialize images for z_layers that did not exist before
            x, y, z = xyz
            z_index_in_input_data = z - off[2]
            if xyz not in self.tiffs:
                # 'output_data_shape' might be bigger than 'shape' because it accounts for padded data
                output_data_shape = [
                    sum(x)
                    for x in zip_longest(shape, offset_in_output_data, fillvalue=0)
                ]

                # initialize an empty image with the right shape
                self.tiffs[xyz] = TiffReader.init_tiff(
                    np.zeros(output_data_shape, self.header.dtype),
                    self.get_file_name_for_layer(xyz),
                )

            # write new pixel data into the image
            pixel_data = data[
                slice(offset_in_input_data[0], offset_in_input_data[0] + shape[0]),
                slice(offset_in_input_data[1], offset_in_input_data[1] + shape[1]),
                z_index_in_input_data,
            ]

            self.tiffs[xyz].merge_with_image(pixel_data, offset_in_output_data)

    def compress(self, dst_path: str, compress_files: bool = False):
        raise NotImplementedError

    def list_files(self):
        _, file_extension = os.path.splitext(self.header.pattern)
        file_paths = list(iglob(os.path.join(self.root, "*" + file_extension)))

        for file_path in file_paths:
            yield os.path.relpath(os.path.normpath(file_path), self.root)

    def close(self):
        return

    def calculate_relevant_slices(self, offset, shape):
        """
        The purpose of this method is to find out which tiles need to be touched.
        Each tile is specified by its (x, y, z)-dimensions.
        For each tile, this method also returns what offsets inside of each individual tile need to be used.
        Additionally, this method returns for each tile where the data of the tile fits into the bigger picture.
        :param offset: the offset in the dataset compared to the coordinate (0, 0, 0)
<<<<<<< HEAD
        :param shape: the shape of the data that is about to be written or the shape of the data that is about to be read (depending on where this method is used)
=======
        :param shape: the shape of the data that is about to be written or read (depending on where this method is used)
>>>>>>> 261dbea8
        :return: tiles that need to be considered (+ their shape, the offset in the tiles, and the offset in the original data)
        """

        tile_size = (
            self.header.tile_size
        )  # tile_size is None if the dataset is a simple TiffDataset

        max_indices = tuple(i1 + i2 for i1, i2 in zip(offset, shape))

        if tile_size is None:
            x_first_index = None
            x_indices = [None]
            y_first_index = None
            y_indices = [None]
        else:
            x_first_index = offset[0] // tile_size[0]  # floor division
            x_last_index = np.math.ceil(max_indices[0] / tile_size[0])
            x_indices = range(x_first_index, x_last_index)

            y_first_index = offset[1] // tile_size[1]  # floor division
            y_last_index = np.math.ceil(max_indices[1] / tile_size[1])
            y_indices = range(y_first_index, y_last_index)

        for x in x_indices:
            for y in y_indices:
                for z in range(offset[2], offset[2] + shape[2]):
                    # calculate the offsets and the size for the x and y coordinate
                    tile_shape = shape[0:2] + shape[3:4]
                    offset_in_output_data = tuple(
                        offset[0:2] * np.equal((x, y), (x_first_index, y_first_index))
                    )
                    offset_in_input_data = (0, 0)

                    if tile_size:
                        tile_top_left_corner = np.array((x, y)) * tile_size
                        tile_bottom_right_corner = tile_top_left_corner + tile_size
                        shape_top_left_corner = np.maximum(
                            offset[0:2], tile_top_left_corner
                        )
                        shape_bottom_right = np.minimum(
                            max_indices[0:2], tile_bottom_right_corner
                        )

                        offset_in_input_data = shape_top_left_corner - offset[0:2]
                        offset_in_output_data = tuple(
                            (offset[0:2] - shape_top_left_corner)
                            * np.equal((x, y), (x_first_index, y_first_index))
                        )
                        tile_shape = tuple(
                            shape_bottom_right - shape_top_left_corner
                        ) + tuple(shape[3:4])

                    yield tuple(
                        (
                            (x, y, z),
                            tile_shape,
                            offset_in_output_data,
                            offset_in_input_data,
                        )
                    )

    def has_only_one_channel(self) -> bool:
        return self.header.num_channels == 1

    def assert_correct_data_format(self, data):
        if self.has_only_one_channel():
            if not len(data.shape) == 3:
                raise AttributeError(
                    "The shape of the provided data does not match the expected shape."
                )
        else:
            if not len(data.shape) == 4:
                raise AttributeError(
                    "The shape of the provided data does not match the expected shape."
                )
            if not data.shape[3] == self.header.num_channels:
                raise AttributeError(
                    f"The shape of the provided data does not match the expected shape. (Expected {self.header.num_channels} channels)"
                )
        if not np.dtype(data.dtype) == self.header.dtype:
            raise AttributeError(
                f"The type of the provided data does not match the expected type. (Expected np.array of type {self.header.dtype.name})"
            )

    def get_file_name_for_layer(self, xyz) -> str:
        x, y, z = xyz
        return os.path.join(self.root, to_file_name(self.header.pattern, x, y, z))

    @staticmethod
    def open(root: str, header=None):
        if header is None:
            header = TiffMagHeader()
        return TiffMag(root, header)

    def __enter__(self):
        return self

    def __exit__(self, type, value, tb):
        self.close()


class TiffMagHeader:
    def __init__(
        self,
        pattern="{zzzzz}.tif",
        dtype=np.dtype("uint8"),
        num_channels=1,
        tile_size=(32, 32),
    ):
        self.pattern = pattern
        self.dtype = np.dtype(dtype)
        self.num_channels = num_channels
        self.tile_size = tile_size


class TiffReader:
    def __init__(self, file_name):
        self.file_name = file_name

    @classmethod
    def init_tiff(cls, pixels, file_name):
        tr = TiffReader(file_name)
        tr.write(pixels)
        return tr

    @classmethod
    def open(cls, file_name):
        return cls(file_name)

    def read(self) -> np.array:
        return io.imread(self.file_name)

    def write(self, pixels):
        os.makedirs(os.path.dirname(self.file_name), exist_ok=True)
        io.imsave(self.file_name, pixels, check_contrast=False)

    def merge_with_image(self, foreground_pixels, offset):
        background_pixels = self.read()
        bg_shape = background_pixels.shape
        fg_shape = foreground_pixels.shape

        fg_shape_with_off = [sum(x) for x in zip_longest(fg_shape, offset, fillvalue=0)]
        total_shape = [max(x) for x in zip(bg_shape, fg_shape_with_off)]
        new_image = np.zeros(total_shape, dtype=background_pixels.dtype)

        new_image[0 : bg_shape[0], 0 : bg_shape[1]] = background_pixels
        new_image[
            offset[0] : fg_shape_with_off[0], offset[1] : fg_shape_with_off[1]
        ] = foreground_pixels
        self.write(new_image)<|MERGE_RESOLUTION|>--- conflicted
+++ resolved
@@ -277,11 +277,7 @@
         For each tile, this method also returns what offsets inside of each individual tile need to be used.
         Additionally, this method returns for each tile where the data of the tile fits into the bigger picture.
         :param offset: the offset in the dataset compared to the coordinate (0, 0, 0)
-<<<<<<< HEAD
-        :param shape: the shape of the data that is about to be written or the shape of the data that is about to be read (depending on where this method is used)
-=======
         :param shape: the shape of the data that is about to be written or read (depending on where this method is used)
->>>>>>> 261dbea8
         :return: tiles that need to be considered (+ their shape, the offset in the tiles, and the offset in the original data)
         """
 
