--- conflicted
+++ resolved
@@ -1,27 +1,17 @@
 import logging
 import math
 from argparse import Namespace
-from glob import iglob
 from shutil import rmtree
 from os.path import join
 from os import makedirs
-<<<<<<< HEAD
-from typing import Tuple
-import os
-=======
-from typing import Tuple, Type, Union, Dict, Any, TYPE_CHECKING
->>>>>>> ecc66e06
+from typing import Tuple, Type, Union, Dict, Any, TYPE_CHECKING, cast
 
 import numpy as np
 
 from wkw import wkw
 
-<<<<<<< HEAD
-from wkcuber import downsample_mag
-=======
 if TYPE_CHECKING:
     from wkcuber.api.Dataset import AbstractDataset, TiffDataset
->>>>>>> ecc66e06
 from wkcuber.api.MagDataset import (
     MagDataset,
     WKMagDataset,
@@ -62,6 +52,9 @@
             raise IndexError("The mag {} is not a mag of this layer".format(mag))
         return self.mags[mag]
 
+    def add_mag(self, mag: Union[str, Mag], **kwargs: Any) -> MagDataset:
+        pass
+
     def get_or_add_mag(self, mag: Union[str, Mag], **kwargs: Any) -> MagDataset:
         pass
 
@@ -114,11 +107,7 @@
         for _, mag in self.mags.items():
             mag.view.size = size
 
-<<<<<<< HEAD
-    def setup_mag(self, mag: Mag) -> None:
-        raise NotImplemented
-
-    def _initialize_mag_from_other_mag(self, new_mag_name, other_mag, compress):
+    def _initialize_mag_from_other_mag(self, new_mag_name: Union[str, Mag], other_mag: MagDataset, compress: bool) -> MagDataset:
         raise NotImplemented
 
     def downsample(
@@ -128,9 +117,9 @@
             interpolation_mode: str,
             compress: bool,
             scale: Tuple[float, float, float] = None,
-            buffer_edge_len=None,
+            buffer_edge_len: int = None,
             args: Namespace = None,
-    ):
+    ) -> None:
         # if 'scale' is set, the data gets downsampled anisotropic
 
         # pad all existing mags if necessary
@@ -179,7 +168,7 @@
                     right_offset[i] = current_offset[i] + current_size[i]
                     mag.write(data=np.zeros(padding_shape, dtype=mag.get_dtype()), offset=right_offset)
 
-        interpolation_mode = parse_interpolation_mode(interpolation_mode, self.name)
+        parsed_interpolation_mode = parse_interpolation_mode(interpolation_mode, self.name)
         prev_mag = from_mag
         target_mag = get_next_mag(prev_mag, scale)
 
@@ -208,7 +197,7 @@
                     buffer_edge_len = determine_buffer_edge_len(prev_mag_ds.view) # DEFAULT_EDGE_LEN
                 job_args = (
                     mag_factors,
-                    interpolation_mode,
+                    parsed_interpolation_mode,
                     buffer_edge_len,
                     compress,
                     job_count_per_log,
@@ -227,10 +216,9 @@
 
             prev_mag = target_mag
             target_mag = get_next_mag(target_mag, scale)
-=======
-    def setup_mag(self, mag: str) -> None:
+
+    def setup_mag(self, mag: Union[str, Mag]) -> None:
         pass
->>>>>>> ecc66e06
 
 
 class WKLayer(Layer):
@@ -239,10 +227,12 @@
     def add_mag(
         self,
         mag: Union[str, Mag],
-        block_len: int = None,
-        file_len: int = None,
-        block_type: int = None,
+        **kwargs: Any
     ) -> MagDataset:
+        block_len: int = kwargs.get("block_len", None)
+        file_len: int = kwargs.get("file_len", None)
+        block_type: int = kwargs.get("block_type", None)
+
         if block_len is None:
             block_len = 32
         if file_len is None:
@@ -282,9 +272,9 @@
             ), f"Cannot get_or_add_mag: The mag {mag} already exists, but the block types do not match"
             return self.get_mag(mag)
         else:
-            return self.add_mag(mag, block_len, file_len, block_type)
-
-    def setup_mag(self, mag: str) -> None:
+            return self.add_mag(mag, block_len=block_len, file_len=file_len, block_type=block_type)
+
+    def setup_mag(self, mag: Union[str, Mag]) -> None:
         # This method is used to initialize the mag when opening the Dataset. This does not create e.g. the wk_header.
 
         # normalize the name of the mag
@@ -304,15 +294,16 @@
             self.name, mag, cube_length=wk_header.block_len * wk_header.file_len
         )
 
-    def _initialize_mag_from_other_mag(self, new_mag_name, other_mag, compress):
+    def _initialize_mag_from_other_mag(self, new_mag_name: Union[str, Mag], other_mag: MagDataset, compress: bool) -> MagDataset:
         block_type = wkw.Header.BLOCK_TYPE_LZ4HC if compress else wkw.Header.BLOCK_TYPE_RAW
-        return self.add_mag(new_mag_name, other_mag.block_len, other_mag.file_len, block_type)
+        other_wk_mag = cast(WKMagDataset, other_mag)  # This method is only used in the context of creating a new magnification by using the same meta data as another magnification of the same dataset
+        return self.add_mag(new_mag_name, block_len=other_wk_mag.block_len, file_len=other_wk_mag.file_len, block_type=block_type)
 
 
 class TiffLayer(Layer):
     dataset: "TiffDataset"
 
-    def add_mag(self, mag: Union[str, Mag]) -> MagDataset:
+    def add_mag(self, mag: Union[str, Mag], **kwargs: Any) -> MagDataset:
         # normalize the name of the mag
         mag = Mag(mag).to_layer_name()
 
@@ -335,7 +326,7 @@
         else:
             return self.add_mag(mag)
 
-    def setup_mag(self, mag: str) -> None:
+    def setup_mag(self, mag: Union[str, Mag]) -> None:
         # This method is used to initialize the mag when opening the Dataset. This does not create e.g. folders.
 
         # normalize the name of the mag
@@ -351,13 +342,12 @@
     def _get_mag_dataset_class(self) -> Type[TiffMagDataset]:
         return TiffMagDataset
 
-    def _initialize_mag_from_other_mag(self, new_mag_name, other_mag, compress):
+    def _initialize_mag_from_other_mag(self, new_mag_name: Union[str, Mag], other_mag: MagDataset, compress: bool) -> MagDataset:
         return self.add_mag(new_mag_name)
 
 
 class TiledTiffLayer(TiffLayer):
-<<<<<<< HEAD
-    def _get_mag_dataset_class(self):
+    def _get_mag_dataset_class(self) -> Type[TiledTiffMagDataset]:
         return TiledTiffMagDataset
 
     def downsample(
@@ -367,11 +357,7 @@
             interpolation_mode: str,
             compress: bool,
             scale: Tuple[float, float, float] = None,
-            buffer_edge_len=None,
+            buffer_edge_len:int = None,
             args: Namespace = None,
-    ):
-        raise NotImplemented
-=======
-    def _get_mag_dataset_class(self) -> Type[TiledTiffMagDataset]:
-        return TiledTiffMagDataset
->>>>>>> ecc66e06
+    ) -> None:
+        raise NotImplemented